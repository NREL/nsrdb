--- conflicted
+++ resolved
@@ -31,10 +31,6 @@
     """
     Custom exception for MODIS processing
     """
-<<<<<<< HEAD
-    pass
-=======
->>>>>>> 685ebe4a
 
 
 class ModisDay:
