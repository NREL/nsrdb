--- conflicted
+++ resolved
@@ -192,18 +192,11 @@
     # merge the clearsky and cloudy irradiance into all-sky irradiance
     #
     # Use the DNI computed by FARMS-DNI. Updated by Yu Xie on 3/29/203.
-<<<<<<< HEAD
-    #dni = merge_rest_farms(rest_data.dni, dni, cloud_type)
-    #    dni = merge_rest_farms(rest_data.dni, dni0, cloud_type)
     dni0 = dni0 * 1.0
     if farmsdni == True:
         dni = merge_rest_farms(rest_data.dni, dni_farmsdni, cloud_type)
-=======
-    #    dni = merge_rest_farms(rest_data.dni, dni, cloud_type)
-    #    dni = merge_rest_farms(rest_data.dni, dni0, cloud_type)
-    dni0 = dni0 * 1.0
-    dni = merge_rest_farms(rest_data.dni, dni_farmsdni, cloud_type)
->>>>>>> 8e2c20db
+    else:
+        dni = merge_rest_farms(rest_data.dni, dni, cloud_type)
 
     # make a fill flag where bad data exists in the GHI irradiance
     fill_flag = make_fill_flag(ghi, rest_data.ghi, cloud_type, missing_props,
